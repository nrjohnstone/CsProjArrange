﻿// Copyright 2014 MIRATECH
//
// Licensed under the Apache License, Version 2.0 (the "License");
// you may not use this file except in compliance with the License.
// You may obtain a copy of the License at
//
//     http://www.apache.org/licenses/LICENSE-2.0
//
// Unless required by applicable law or agreed to in writing, software
// distributed under the License is distributed on an "AS IS" BASIS,
// WITHOUT WARRANTIES OR CONDITIONS OF ANY KIND, either express or implied.
// See the License for the specific language governing permissions and
// limitations under the License.

using System;
using System.Collections.Generic;
using System.IO;
using System.Linq;
using System.Text;
using System.Xml;
using System.Xml.Linq;

namespace CsProjArrange
{
    /// <summary>
    /// A class to arrange .csproj files.
    /// </summary>
    public class CsProjArrange
    {
        private static readonly XmlNodeType[] includeXmlNodeTypes = 
            new XmlNodeType[] {
                XmlNodeType.Comment,
                XmlNodeType.Element,
                XmlNodeType.EndElement,
                XmlNodeType.Text,
            };

        private readonly CsProjArrangeStrategy _csProjArrangeStrategy = new CsProjArrangeStrategy();

        [Flags]
        public enum ArrangeOptions
        {
            None = 0,
            All = -1,
            CombineRootElements = 1 << 0,
            KeepCommentWithNext = 1 << 1,
            KeepImportWithNext = 1 << 2,
            SortRootElements = 1 << 3,
            SplitItemGroups = 1 << 4,
            NoRoot = All & ~CombineRootElements & ~SortRootElements,
        }

        public CsProjArrangeStrategy CsProjArrangeStrategy
        {
            get { return _csProjArrangeStrategy; }
        }

        /// <summary>
        /// Arrange the project file using the specified options.
        /// </summary>
        /// <param name="inputFile">The file path for the input .csproj file. If none is specified, it will use the standard input.</param>
        /// <param name="outputFile">The file path for the output .csproj file. If none is specified, it will output to standard output.</param>
        /// <param name="stickyElementNames">A list of element names which should be stuck to the top when sorting the nodes. Defaults to the values: Import, Task, PropertyGroup, ItemGroup, Target, Configuration, Platform, ProjectReference, Reference, Compile, Folder, Content, None, When, and Otherwise.</param>
        /// <param name="sortAttributes">A list of attributes which should be used to sort the elements after they have been sorted by name. Defaults to the values: Include.</param>
        /// <param name="options">Options for the arrange.</param>
        public void Arrange(string inputFile, string outputFile, IList<string> stickyElementNames, IEnumerable<string> sortAttributes, ArrangeOptions options)
        {
            // Load the document.
            XDocument input;
            if (inputFile == null)
            {
                input = XDocument.Load(Console.OpenStandardInput());
            }
            else
            {
                input = XDocument.Load(inputFile);
            }

            CsProjArrangeStrategy.Arrange(input, stickyElementNames, sortAttributes, options);

            // Backup input file if we are overwriting.
            if ((inputFile != null) && (inputFile == outputFile)) {
                File.Copy(inputFile, inputFile + ".bak", true);
            }

            if (outputFile == null) {
                // Write the output to standard output.
                var writerSettings = new XmlWriterSettings();
                writerSettings.Encoding = Encoding.UTF8;
                writerSettings.Indent = true;
                using (var writer = XmlWriter.Create(Console.OpenStandardOutput(), writerSettings)) {
                    input.WriteTo(writer);
                }
            } else {
                // Write the output file.
                input.Save(outputFile);
            }
        }

        /// <summary>
        /// Compares a list of attributes in order by value.
        /// </summary>
        internal class AttributeKeyComparer : IComparer<IEnumerable<XAttribute>>
        {
            public AttributeKeyComparer(IEnumerable<string> sortAttributes)
            {
                SortAttributes = sortAttributes;
            }

            public IEnumerable<string> SortAttributes
            {
                get;
                set;
            }

            public int Compare(IEnumerable<XAttribute> x, IEnumerable<XAttribute> y)
            {
                if (x == null) {
                    if (y == null) {
                        return 0;
                    }
                    return 1;
                }
                if (y == null) {
                    return -1;
                }
                foreach (var attribute in SortAttributes) {
                    string xValue = null;
                    string yValue = null;
                    var xAttribute = x.FirstOrDefault(a => a.Name.LocalName == attribute);
                    var yAttribute = y.FirstOrDefault(a => a.Name.LocalName == attribute);
                    if (xAttribute != null) {
                        xValue = xAttribute.Value;
                    }
                    if (yAttribute != null) {
                        yValue = yAttribute.Value;
                    }
                    int result = string.Compare(xValue ?? string.Empty, yValue ?? string.Empty);
                    if (result != 0) {
                        return result;
                    }
                }

                return 0;
            }
        }

<<<<<<< HEAD
=======
        /// <summary>
        /// Orders the nodes by nearest element name with some element names optionally stuck to the top in the supplied order.
        /// </summary>
        internal class NodeNameComparer : IComparer<XNode>
        {
            public NodeNameComparer(IList<string> stickyElementNames = null, ArrangeOptions options = CsProjArrange.ArrangeOptions.None)
            {
                StickyElementNames = stickyElementNames ?? new string[] { };
                Options = options;
            }

            public ArrangeOptions Options
            {
                get;
                set;
            }

            public IList<string> StickyElementNames
            {
                get;
                set;
            }

            public int Compare(XNode x, XNode y)
            {
                string xName = GetName(x);
                string yName = GetName(y);
                var xIndex = StickyElementNames.IndexOf(xName);
                var yIndex = StickyElementNames.IndexOf(yName);
                if ((xIndex == -1) && (yIndex == -1)) {
                    return string.Compare(xName, yName);
                }
                if ((yIndex == -1) || ((xIndex != -1) && (xIndex < yIndex))) {
                    return -1;
                }
                if ((xIndex == -1) || ((yIndex != -1) && (xIndex > yIndex))) {
                    return 1;
                }

                return 0;
            }

            private string GetName(XNode node)
            {
                string name = null;
                if (node.NodeType == XmlNodeType.Comment) {
                    name = GetNextClosestElementName(node);
                }
                if (node.NodeType == XmlNodeType.Element) {
                    name = ((XElement)node).Name.LocalName;
                    if (Options.HasFlag(CsProjArrange.ArrangeOptions.KeepImportWithNext)) {
                        if (name == "Import") {
                            // HACK: Need to figure out how to handle import. Just sticking to next element for now.
                            name = GetNextClosestElementName(node.NextNode);
                        }
                    }
                }

                return name;
            }

            private string GetNextClosestElementName(XNode node)
            {
                XElement result;
                XNode current = node;
                while (((result = current as XElement) == null) && ((current = current.NextNode) != null)) {
                    // Everything is already done in the condition.
                }
                if (result == null) {
                    return null;
                }

                return result.Name.LocalName;
            }
        }

>>>>>>> 770066ac

        internal struct CombineGroups
        {
            public string Name;
            public string Attributes;
        }
    }
}<|MERGE_RESOLUTION|>--- conflicted
+++ resolved
@@ -145,85 +145,6 @@
             }
         }
 
-<<<<<<< HEAD
-=======
-        /// <summary>
-        /// Orders the nodes by nearest element name with some element names optionally stuck to the top in the supplied order.
-        /// </summary>
-        internal class NodeNameComparer : IComparer<XNode>
-        {
-            public NodeNameComparer(IList<string> stickyElementNames = null, ArrangeOptions options = CsProjArrange.ArrangeOptions.None)
-            {
-                StickyElementNames = stickyElementNames ?? new string[] { };
-                Options = options;
-            }
-
-            public ArrangeOptions Options
-            {
-                get;
-                set;
-            }
-
-            public IList<string> StickyElementNames
-            {
-                get;
-                set;
-            }
-
-            public int Compare(XNode x, XNode y)
-            {
-                string xName = GetName(x);
-                string yName = GetName(y);
-                var xIndex = StickyElementNames.IndexOf(xName);
-                var yIndex = StickyElementNames.IndexOf(yName);
-                if ((xIndex == -1) && (yIndex == -1)) {
-                    return string.Compare(xName, yName);
-                }
-                if ((yIndex == -1) || ((xIndex != -1) && (xIndex < yIndex))) {
-                    return -1;
-                }
-                if ((xIndex == -1) || ((yIndex != -1) && (xIndex > yIndex))) {
-                    return 1;
-                }
-
-                return 0;
-            }
-
-            private string GetName(XNode node)
-            {
-                string name = null;
-                if (node.NodeType == XmlNodeType.Comment) {
-                    name = GetNextClosestElementName(node);
-                }
-                if (node.NodeType == XmlNodeType.Element) {
-                    name = ((XElement)node).Name.LocalName;
-                    if (Options.HasFlag(CsProjArrange.ArrangeOptions.KeepImportWithNext)) {
-                        if (name == "Import") {
-                            // HACK: Need to figure out how to handle import. Just sticking to next element for now.
-                            name = GetNextClosestElementName(node.NextNode);
-                        }
-                    }
-                }
-
-                return name;
-            }
-
-            private string GetNextClosestElementName(XNode node)
-            {
-                XElement result;
-                XNode current = node;
-                while (((result = current as XElement) == null) && ((current = current.NextNode) != null)) {
-                    // Everything is already done in the condition.
-                }
-                if (result == null) {
-                    return null;
-                }
-
-                return result.Name.LocalName;
-            }
-        }
-
->>>>>>> 770066ac
 
         internal struct CombineGroups
         {
